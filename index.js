--- conflicted
+++ resolved
@@ -4,13 +4,8 @@
 const { rm, mkdir, unlink } = require(`fs/promises`);
 const { join } = require(`path`);
 
-<<<<<<< HEAD
 const unofficialNotionAPI = `https://www.notion.so/api/v3`;
-const { NOTION_TOKEN, NOTION_SPACE_ID } = process.env;
-=======
-const notionAPI = `https://www.notion.so/api/v3`;
 const { NOTION_TOKEN, NOTION_SPACE_ID, NOTION_USER_ID } = process.env;
->>>>>>> 776e8f00
 const client = axios.create({
   baseURL: unofficialNotionAPI,
   headers: {
